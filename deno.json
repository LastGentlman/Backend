--- conflicted
+++ resolved
@@ -13,20 +13,12 @@
     "strict": true
   },
   "deploy": {
-<<<<<<< HEAD
-    "project": "ef25b810-c0ea-4b38-88c9-5ae56d14ed2d",
-=======
     "project": "2152c28f-7840-4177-879a-d3162e1ae606",
->>>>>>> 550cc90a
     "exclude": [
       "**/node_modules"
     ],
     "include": [],
     "entrypoint": "main.ts"
-<<<<<<< HEAD
-  }
-=======
   },
   "importMap": "import_map.json"
->>>>>>> 550cc90a
 }